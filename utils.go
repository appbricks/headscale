// Codehere is mostly taken from github.com/tailscale/tailscale
// Copyright (c) 2020 Tailscale Inc & AUTHORS All rights reserved.
// Use of this source code is governed by a BSD-style
// license that can be found in the LICENSE file.

package headscale

import (
	"context"
	"crypto/rand"
	"encoding/base64"
	"encoding/json"
	"fmt"
	"io/fs"
	"net"
	"net/netip"
	"os"
	"path/filepath"
	"reflect"
	"regexp"
	"strconv"
	"strings"

	"github.com/rs/zerolog/log"
	"github.com/spf13/viper"
	"go4.org/netipx"
	"tailscale.com/tailcfg"
	"tailscale.com/types/key"
)

const (
	ErrCannotDecryptResponse = Error("cannot decrypt response")
	ErrCouldNotAllocateIP    = Error("could not find any suitable IP")

	// These constants are copied from the upstream tailscale.com/types/key
	// library, because they are not exported.
	// https://github.com/tailscale/tailscale/tree/main/types/key

	// nodePublicHexPrefix is the prefix used to identify a
	// hex-encoded node public key.
	//
	// This prefix is used in the control protocol, so cannot be
	// changed.
	nodePublicHexPrefix = "nodekey:"

	// machinePublicHexPrefix is the prefix used to identify a
	// hex-encoded machine public key.
	//
	// This prefix is used in the control protocol, so cannot be
	// changed.
	machinePublicHexPrefix = "mkey:"

	// discoPublicHexPrefix is the prefix used to identify a
	// hex-encoded disco public key.
	//
	// This prefix is used in the control protocol, so cannot be
	// changed.
	discoPublicHexPrefix = "discokey:"

	// privateKey prefix.
	privateHexPrefix = "privkey:"

	PermissionFallback = 0o700

	ZstdCompression = "zstd"
)

var NodePublicKeyRegex = regexp.MustCompile("nodekey:[a-fA-F0-9]+")

func MachinePublicKeyStripPrefix(machineKey key.MachinePublic) string {
	return strings.TrimPrefix(machineKey.String(), machinePublicHexPrefix)
}

func NodePublicKeyStripPrefix(nodeKey key.NodePublic) string {
	return strings.TrimPrefix(nodeKey.String(), nodePublicHexPrefix)
}

func DiscoPublicKeyStripPrefix(discoKey key.DiscoPublic) string {
	return strings.TrimPrefix(discoKey.String(), discoPublicHexPrefix)
}

func MachinePublicKeyEnsurePrefix(machineKey string) string {
	if !strings.HasPrefix(machineKey, machinePublicHexPrefix) {
		return machinePublicHexPrefix + machineKey
	}

	return machineKey
}

func NodePublicKeyEnsurePrefix(nodeKey string) string {
	if !strings.HasPrefix(nodeKey, nodePublicHexPrefix) {
		return nodePublicHexPrefix + nodeKey
	}

	return nodeKey
}

func DiscoPublicKeyEnsurePrefix(discoKey string) string {
	if !strings.HasPrefix(discoKey, discoPublicHexPrefix) {
		return discoPublicHexPrefix + discoKey
	}

	return discoKey
}

func PrivateKeyEnsurePrefix(privateKey string) string {
	if !strings.HasPrefix(privateKey, privateHexPrefix) {
		return privateHexPrefix + privateKey
	}

	return privateKey
}

// Error is used to compare errors as per https://dave.cheney.net/2016/04/07/constant-errors
type Error string

func (e Error) Error() string { return string(e) }

func decode(
	msg []byte,
	output interface{},
	pubKey *key.MachinePublic,
	privKey *key.MachinePrivate,
) error {
	log.Trace().
		Str("pubkey", pubKey.ShortString()).
		Int("length", len(msg)).
		Msg("Trying to decrypt")

	decrypted, ok := privKey.OpenFrom(*pubKey, msg)
	if !ok {
		return ErrCannotDecryptResponse
	}
	// **** MyCS ****
	log.Trace().
		Str("func", "decode").
		Bytes("decrypted", decrypted).
		Msg("Decrypted request from tailscale client")
	// *************

	if err := json.Unmarshal(decrypted, output); err != nil {
		return err
	}

	return nil
}

<<<<<<< HEAD
=======
func encode(
	v interface{},
	pubKey *key.MachinePublic,
	privKey *key.MachinePrivate,
) ([]byte, error) {
	b, err := json.Marshal(v)
	if err != nil {
		return nil, err
	}
	// **** MyCS ****
	log.Trace().
		Str("func", "encode").
		Bytes("encrypted", b).
		Msg("Encrypted request to tailscale client")
	// **************

	return privKey.SealTo(*pubKey, b), nil
}

>>>>>>> b6e42bd3
func (h *Headscale) getAvailableIPs() (MachineAddresses, error) {
	var ips MachineAddresses
	var err error
	ipPrefixes := h.cfg.IPPrefixes
	for _, ipPrefix := range ipPrefixes {
		var ip *netip.Addr
		ip, err = h.getAvailableIP(ipPrefix)
		if err != nil {
			return ips, err
		}
		ips = append(ips, *ip)
	}

	return ips, err
}

func GetIPPrefixEndpoints(na netip.Prefix) (netip.Addr, netip.Addr) {
	var network, broadcast netip.Addr
	ipRange := netipx.RangeOfPrefix(na)
	network = ipRange.From()
	broadcast = ipRange.To()

	return network, broadcast
}

func (h *Headscale) getAvailableIP(ipPrefix netip.Prefix) (*netip.Addr, error) {
	usedIps, err := h.getUsedIPs()
	if err != nil {
		return nil, err
	}

	ipPrefixNetworkAddress, ipPrefixBroadcastAddress := GetIPPrefixEndpoints(ipPrefix)

	// Get the first IP in our prefix
	ip := ipPrefixNetworkAddress.Next()

	for {
		if !ipPrefix.Contains(ip) {
			return nil, ErrCouldNotAllocateIP
		}

		switch {
		case ip.Compare(ipPrefixBroadcastAddress) == 0:
			fallthrough
		case usedIps.Contains(ip):
			fallthrough
		case ip == netip.Addr{} || ip.IsLoopback():
			ip = ip.Next()

			continue

		default:
			return &ip, nil
		}
	}
}

func (h *Headscale) getUsedIPs() (*netipx.IPSet, error) {
	// FIXME: This really deserves a better data model,
	// but this was quick to get running and it should be enough
	// to begin experimenting with a dual stack tailnet.
	var addressesSlices []string
	h.db.Model(&Machine{}).Pluck("ip_addresses", &addressesSlices)

	var ips netipx.IPSetBuilder
	for _, slice := range addressesSlices {
		var machineAddresses MachineAddresses
		err := machineAddresses.Scan(slice)
		if err != nil {
			return &netipx.IPSet{}, fmt.Errorf(
				"failed to read ip from database: %w",
				err,
			)
		}

		for _, ip := range machineAddresses {
			ips.Add(ip)
		}
	}

	ipSet, err := ips.IPSet()
	if err != nil {
		return &netipx.IPSet{}, fmt.Errorf(
			"failed to build IP Set: %w",
			err,
		)
	}

	return ipSet, nil
}

func tailNodesToString(nodes []*tailcfg.Node) string {
	temp := make([]string, len(nodes))

	for index, node := range nodes {
		temp[index] = node.Name
	}

	return fmt.Sprintf("[ %s ](%d)", strings.Join(temp, ", "), len(temp))
}

func tailMapResponseToString(resp tailcfg.MapResponse) string {
	return fmt.Sprintf(
		"{ Node: %s, Peers: %s }",
		resp.Node.Name,
		tailNodesToString(resp.Peers),
	)
}

func GrpcSocketDialer(ctx context.Context, addr string) (net.Conn, error) {
	var d net.Dialer

	return d.DialContext(ctx, "unix", addr)
}

func ipPrefixToString(prefixes []netip.Prefix) []string {
	result := make([]string, len(prefixes))

	for index, prefix := range prefixes {
		result[index] = prefix.String()
	}

	return result
}

func stringToIPPrefix(prefixes []string) ([]netip.Prefix, error) {
	result := make([]netip.Prefix, len(prefixes))

	for index, prefixStr := range prefixes {
		prefix, err := netip.ParsePrefix(prefixStr)
		if err != nil {
			return []netip.Prefix{}, err
		}

		result[index] = prefix
	}

	return result, nil
}

func contains[T string | netip.Prefix](ts []T, t T) bool {
	for _, v := range ts {
		if reflect.DeepEqual(v, t) {
			return true
		}
	}

	return false
}

// GenerateRandomBytes returns securely generated random bytes.
// It will return an error if the system's secure random
// number generator fails to function correctly, in which
// case the caller should not continue.
func GenerateRandomBytes(n int) ([]byte, error) {
	bytes := make([]byte, n)

	// Note that err == nil only if we read len(b) bytes.
	if _, err := rand.Read(bytes); err != nil {
		return nil, err
	}

	return bytes, nil
}

// GenerateRandomStringURLSafe returns a URL-safe, base64 encoded
// securely generated random string.
// It will return an error if the system's secure random
// number generator fails to function correctly, in which
// case the caller should not continue.
func GenerateRandomStringURLSafe(n int) (string, error) {
	b, err := GenerateRandomBytes(n)

	return base64.RawURLEncoding.EncodeToString(b), err
}

// GenerateRandomStringDNSSafe returns a DNS-safe
// securely generated random string.
// It will return an error if the system's secure random
// number generator fails to function correctly, in which
// case the caller should not continue.
func GenerateRandomStringDNSSafe(size int) (string, error) {
	var str string
	var err error
	for len(str) < size {
		str, err = GenerateRandomStringURLSafe(size)
		if err != nil {
			return "", err
		}
		str = strings.ToLower(
			strings.ReplaceAll(strings.ReplaceAll(str, "_", ""), "-", ""),
		)
	}

	return str[:size], nil
}

func IsStringInSlice(slice []string, str string) bool {
	for _, s := range slice {
		if s == str {
			return true
		}
	}

	return false
}

func AbsolutePathFromConfigPath(path string) string {
	// If a relative path is provided, prefix it with the the directory where
	// the config file was found.
	if (path != "") && !strings.HasPrefix(path, string(os.PathSeparator)) {
		dir, _ := filepath.Split(viper.ConfigFileUsed())
		if dir != "" {
			path = filepath.Join(dir, path)
		}
	}

	return path
}

func GetFileMode(key string) fs.FileMode {
	modeStr := viper.GetString(key)

	mode, err := strconv.ParseUint(modeStr, Base8, BitSize64)
	if err != nil {
		return PermissionFallback
	}

	return fs.FileMode(mode)
}<|MERGE_RESOLUTION|>--- conflicted
+++ resolved
@@ -145,28 +145,6 @@
 	return nil
 }
 
-<<<<<<< HEAD
-=======
-func encode(
-	v interface{},
-	pubKey *key.MachinePublic,
-	privKey *key.MachinePrivate,
-) ([]byte, error) {
-	b, err := json.Marshal(v)
-	if err != nil {
-		return nil, err
-	}
-	// **** MyCS ****
-	log.Trace().
-		Str("func", "encode").
-		Bytes("encrypted", b).
-		Msg("Encrypted request to tailscale client")
-	// **************
-
-	return privKey.SealTo(*pubKey, b), nil
-}
-
->>>>>>> b6e42bd3
 func (h *Headscale) getAvailableIPs() (MachineAddresses, error) {
 	var ips MachineAddresses
 	var err error
