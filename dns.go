package headscale

import (
	"fmt"
	"net/netip"
	"net/url"
	"strings"

	mapset "github.com/deckarep/golang-set/v2"
	"go4.org/netipx"
	"tailscale.com/tailcfg"
	"tailscale.com/types/dnstype"
	"tailscale.com/util/dnsname"
)

const (
	ByteSize = 8
)

const (
	ipv4AddressLength = 32
	ipv6AddressLength = 128
)

const (
	nextDNSDoHPrefix = "https://dns.nextdns.io"
)

// generateMagicDNSRootDomains generates a list of DNS entries to be included in `Routes` in `MapResponse`.
// This list of reverse DNS entries instructs the OS on what subnets and domains the Tailscale embedded DNS
// server (listening in 100.100.100.100 udp/53) should be used for.
//
// Tailscale.com includes in the list:
// - the `BaseDomain` of the user
// - the reverse DNS entry for IPv6 (0.e.1.a.c.5.1.1.a.7.d.f.ip6.arpa., see below more on IPv6)
// - the reverse DNS entries for the IPv4 subnets covered by the user's `IPPrefix`.
//   In the public SaaS this is [64-127].100.in-addr.arpa.
//
// The main purpose of this function is then generating the list of IPv4 entries. For the 100.64.0.0/10, this
// is clear, and could be hardcoded. But we are allowing any range as `IPPrefix`, so we need to find out the
// subnets when we have 172.16.0.0/16 (i.e., [0-255].16.172.in-addr.arpa.), or any other subnet.
//
// How IN-ADDR.ARPA domains work is defined in RFC1035 (section 3.5). Tailscale.com seems to adhere to this,
// and do not make use of RFC2317 ("Classless IN-ADDR.ARPA delegation") - hence generating the entries for the next
// class block only.

// From the netmask we can find out the wildcard bits (the bits that are not set in the netmask).
// This allows us to then calculate the subnets included in the subsequent class block and generate the entries.
func generateMagicDNSRootDomains(ipPrefixes []netip.Prefix) []dnsname.FQDN {
	fqdns := make([]dnsname.FQDN, 0, len(ipPrefixes))
	for _, ipPrefix := range ipPrefixes {
		var generateDNSRoot func(netip.Prefix) []dnsname.FQDN
		switch ipPrefix.Addr().BitLen() {
		case ipv4AddressLength:
			generateDNSRoot = generateIPv4DNSRootDomain

		case ipv6AddressLength:
			generateDNSRoot = generateIPv6DNSRootDomain

		default:
			panic(
				fmt.Sprintf(
					"unsupported IP version with address length %d",
					ipPrefix.Addr().BitLen(),
				),
			)
		}

		fqdns = append(fqdns, generateDNSRoot(ipPrefix)...)
	}

	return fqdns
}

func generateIPv4DNSRootDomain(ipPrefix netip.Prefix) []dnsname.FQDN {
	// Conversion to the std lib net.IPnet, a bit easier to operate
	netRange := netipx.PrefixIPNet(ipPrefix)
	maskBits, _ := netRange.Mask.Size()

	// lastOctet is the last IP byte covered by the mask
	lastOctet := maskBits / ByteSize

	// wildcardBits is the number of bits not under the mask in the lastOctet
	wildcardBits := ByteSize - maskBits%ByteSize

	// min is the value in the lastOctet byte of the IP
	// max is basically 2^wildcardBits - i.e., the value when all the wildcardBits are set to 1
	min := uint(netRange.IP[lastOctet])
	max := (min + 1<<uint(wildcardBits)) - 1

	// here we generate the base domain (e.g., 100.in-addr.arpa., 16.172.in-addr.arpa., etc.)
	rdnsSlice := []string{}
	for i := lastOctet - 1; i >= 0; i-- {
		rdnsSlice = append(rdnsSlice, fmt.Sprintf("%d", netRange.IP[i]))
	}
	rdnsSlice = append(rdnsSlice, "in-addr.arpa.")
	rdnsBase := strings.Join(rdnsSlice, ".")

	fqdns := make([]dnsname.FQDN, 0, max-min+1)
	for i := min; i <= max; i++ {
		fqdn, err := dnsname.ToFQDN(fmt.Sprintf("%d.%s", i, rdnsBase))
		if err != nil {
			continue
		}
		fqdns = append(fqdns, fqdn)
	}

	return fqdns
}

func generateIPv6DNSRootDomain(ipPrefix netip.Prefix) []dnsname.FQDN {
	const nibbleLen = 4

	maskBits, _ := netipx.PrefixIPNet(ipPrefix).Mask.Size()
	expanded := ipPrefix.Addr().StringExpanded()
	nibbleStr := strings.Map(func(r rune) rune {
		if r == ':' {
			return -1
		}

		return r
	}, expanded)

	// TODO?: that does not look the most efficient implementation,
	// but the inputs are not so long as to cause problems,
	// and from what I can see, the generateMagicDNSRootDomains
	// function is called only once over the lifetime of a server process.
	prefixConstantParts := []string{}
	for i := 0; i < maskBits/nibbleLen; i++ {
		prefixConstantParts = append(
			[]string{string(nibbleStr[i])},
			prefixConstantParts...)
	}

	makeDomain := func(variablePrefix ...string) (dnsname.FQDN, error) {
		prefix := strings.Join(append(variablePrefix, prefixConstantParts...), ".")

		return dnsname.ToFQDN(fmt.Sprintf("%s.ip6.arpa", prefix))
	}

	var fqdns []dnsname.FQDN
	if maskBits%4 == 0 {
		dom, _ := makeDomain()
		fqdns = append(fqdns, dom)
	} else {
		domCount := 1 << (maskBits % nibbleLen)
		fqdns = make([]dnsname.FQDN, 0, domCount)
		for i := 0; i < domCount; i++ {
			varNibble := fmt.Sprintf("%x", i)
			dom, err := makeDomain(varNibble)
			if err != nil {
				continue
			}
			fqdns = append(fqdns, dom)
		}
	}

	return fqdns
}

// If any nextdns DoH resolvers are present in the list of resolvers it will
// take metadata from the machine metadata and instruct tailscale to add it
// to the requests. This makes it possible to identify from which device the
// requests come in the NextDNS dashboard.
//
// This will produce a resolver like:
// `https://dns.nextdns.io/<nextdns-id>?device_name=node-name&device_model=linux&device_ip=100.64.0.1`
func addNextDNSMetadata(resolvers []*dnstype.Resolver, machine Machine) {
	for _, resolver := range resolvers {
		if strings.HasPrefix(resolver.Addr, nextDNSDoHPrefix) {
			attrs := url.Values{
				"device_name":  []string{machine.Hostname},
				"device_model": []string{machine.HostInfo.OS},
			}

			if len(machine.IPAddresses) > 0 {
				attrs.Add("device_ip", machine.IPAddresses[0].String())
			}

			resolver.Addr = fmt.Sprintf("%s?%s", resolver.Addr, attrs.Encode())
		}
	}
}

func getMapResponseDNSConfig(
	dnsConfigOrig *tailcfg.DNSConfig,
	baseDomain string,
	machine Machine,
	peers Machines,
) *tailcfg.DNSConfig {
	var dnsConfig *tailcfg.DNSConfig = dnsConfigOrig.Clone()
	if dnsConfigOrig != nil && dnsConfigOrig.Proxied { // if MagicDNS is enabled
		// Only inject the Search Domain of the current user - shared nodes should use their full FQDN
		dnsConfig.Domains = append(
			dnsConfig.Domains,
			fmt.Sprintf(
				"%s.%s",
				machine.User.Name,
				baseDomain,
			),
		)

		userSet := mapset.NewSet[User]()
		userSet.Add(machine.User)
		for _, p := range peers {
			userSet.Add(p.User)
		}
		for _, user := range userSet.ToSlice() {
			dnsRoute := fmt.Sprintf("%v.%v", user.Name, baseDomain)
			dnsConfig.Routes[dnsRoute] = nil
		}
	} else {
		dnsConfig = dnsConfigOrig
	}

<<<<<<< HEAD
	addNextDNSMetadata(dnsConfig.Resolvers, machine)
=======
	// *** MyCS integration ***
	if MapTailscaleDNSConfig != nil {
		MapTailscaleDNSConfig(dnsConfig)
	}
	// ************************
>>>>>>> a975aab5

	return dnsConfig
}<|MERGE_RESOLUTION|>--- conflicted
+++ resolved
@@ -213,15 +213,13 @@
 		dnsConfig = dnsConfigOrig
 	}
 
-<<<<<<< HEAD
 	addNextDNSMetadata(dnsConfig.Resolvers, machine)
-=======
+	
 	// *** MyCS integration ***
 	if MapTailscaleDNSConfig != nil {
 		MapTailscaleDNSConfig(dnsConfig)
 	}
 	// ************************
->>>>>>> a975aab5
 
 	return dnsConfig
 }